--- conflicted
+++ resolved
@@ -813,7 +813,61 @@
       ]
     },
     {
-<<<<<<< HEAD
+      "login": "dhirschfeld",
+      "name": "Dave Hirschfeld",
+      "avatar_url": "https://avatars1.githubusercontent.com/u/881019?v=4",
+      "profile": "https://dhirschfeld.github.io/",
+      "contributions": [
+        "infra"
+      ]
+    },
+    {
+      "login": "xuyxu",
+      "name": "Yi-Xuan Xu",
+      "avatar_url": "https://avatars2.githubusercontent.com/u/22359569?v=4",
+      "profile": "https://github.com/xuyxu",
+      "contributions": [
+        "code"
+      ]
+    },
+    {
+      "login": "afzal442",
+      "name": "Afzal",
+      "avatar_url": "https://avatars0.githubusercontent.com/u/11625672?v=4",
+      "profile": "https://github.com/afzal442",
+      "contributions": [
+        "code"
+      ]
+    },
+    {
+      "login": "vincent-nich12",
+      "name": "vincent-nich12",
+      "avatar_url": "https://avatars3.githubusercontent.com/u/36476633?v=4",
+      "profile": "https://github.com/vincent-nich12",
+      "contributions": [
+        "code"
+      ]
+    },
+    {
+      "login": "hamzahiqb",
+      "name": "hamzahiqb",
+      "avatar_url": "https://avatars3.githubusercontent.com/u/10302415?v=4",
+      "profile": "https://github.com/hamzahiqb",
+      "contributions": [
+        "infra"
+      ]
+    },
+    {
+      "login": "Hephaest",
+      "name": "Miao Cai",
+      "avatar_url": "https://avatars2.githubusercontent.com/u/37981444?v=4",
+      "profile": "https://github.com/Hephaest",
+      "contributions": [
+        "bug",
+        "code"
+      ]
+    },
+    {
       "login": "RNKuhns",
       "name": "Ryan Kuhns",
       "avatar_url": "https://avatars0.githubusercontent.com/u/26907244?v=4",
@@ -822,60 +876,6 @@
         "code",
         "doc",
         "tutorial"
-=======
-      "login": "dhirschfeld",
-      "name": "Dave Hirschfeld",
-      "avatar_url": "https://avatars1.githubusercontent.com/u/881019?v=4",
-      "profile": "https://dhirschfeld.github.io/",
-      "contributions": [
-        "infra"
-      ]
-    },
-    {
-      "login": "xuyxu",
-      "name": "Yi-Xuan Xu",
-      "avatar_url": "https://avatars2.githubusercontent.com/u/22359569?v=4",
-      "profile": "https://github.com/xuyxu",
-      "contributions": [
-        "code"
-      ]
-    },
-    {
-      "login": "afzal442",
-      "name": "Afzal",
-      "avatar_url": "https://avatars0.githubusercontent.com/u/11625672?v=4",
-      "profile": "https://github.com/afzal442",
-      "contributions": [
-        "code"
-      ]
-    },
-    {
-      "login": "vincent-nich12",
-      "name": "vincent-nich12",
-      "avatar_url": "https://avatars3.githubusercontent.com/u/36476633?v=4",
-      "profile": "https://github.com/vincent-nich12",
-      "contributions": [
-        "code"
-      ]
-    },
-    {
-      "login": "hamzahiqb",
-      "name": "hamzahiqb",
-      "avatar_url": "https://avatars3.githubusercontent.com/u/10302415?v=4",
-      "profile": "https://github.com/hamzahiqb",
-      "contributions": [
-        "infra"
-      ]
-    },
-    {
-      "login": "Hephaest",
-      "name": "Miao Cai",
-      "avatar_url": "https://avatars2.githubusercontent.com/u/37981444?v=4",
-      "profile": "https://github.com/Hephaest",
-      "contributions": [
-        "bug",
-        "code"
->>>>>>> 7bc4a17b
       ]
     }
   ],
