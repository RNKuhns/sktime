#! /usr/bin/env python
"""Install script for sktime"""

# adapted from https://github.com/scikit-learn/scikit-learn/blob/d2476fb679f05e80c56e8b151ff0f6d7a470e4ae/setup.py#L20

import codecs
import os
import platform
import re
import sys
from distutils.command.clean import clean as Clean
import shutil
import traceback
from pkg_resources import parse_version

NUMPY_MIN_VERSION = "1.16.0"
SCIPY_MIN_VERSION = "1.2.0"
JOBLIB_MIN_VERSION = "0.13"
PANDAS_MIN_VERSION = "0.23.0"
SKLEARN_MIN_VERSION = "0.21.0"
STATSMODELS_MIN_VERSION = "0.9.0"
SCIKIT_POSTHOCS_MIN_VERSION = "0.5.0"

HERE = os.path.abspath(os.path.dirname(__file__))


def read(*parts):
    # intentionally *not* adding an encoding option to open, See:
    #   https://github.com/pypa/virtualenv/issues/201#issuecomment-3145690
    with codecs.open(os.path.join(HERE, *parts), 'r') as fp:
        return fp.read()


def find_version(*file_paths):
    version_file = read(*file_paths)
    version_match = re.search(r"^__version__ = ['\"]([^'\"]*)['\"]", version_file, re.M)
    if version_match:
        return version_match.group(1)
    else:
        raise RuntimeError("Unable to find version string.")


WEBSITE = 'https://alan-turing-institute.github.io/sktime/'
DISTNAME = 'sktime'
DESCRIPTION = 'scikit-learn compatible toolbox for learning with time series/panel data'
with codecs.open('README.rst', encoding='utf-8-sig') as f:
    LONG_DESCRIPTION = f.read()
MAINTAINER = 'F. Király'
MAINTAINER_EMAIL = 'fkiraly@turing.ac.uk'
URL = 'https://github.com/alan-turing-institute/sktime'
LICENSE = 'BSD-3-Clause'
DOWNLOAD_URL = 'https://pypi.org/project/sktime/#files'
PROJECT_URLS = {
    'Issue Tracker': 'https://github.com/alan-turing-institute/sktime/issues',
    'Documentation': WEBSITE,
    'Source Code': 'https://github.com/alan-turing-institute/sktime'
}
VERSION = find_version('sktime', '__init__.py')
INSTALL_REQUIRES = (
    'numpy>={}'.format(NUMPY_MIN_VERSION),
    'scipy>={}'.format(SCIPY_MIN_VERSION),
    'scikit-learn>={}'.format(SKLEARN_MIN_VERSION),
    'pandas>={}'.format(PANDAS_MIN_VERSION),
    'joblib>={}'.format(JOBLIB_MIN_VERSION),
    'scikit-posthocs>={}'.format(SCIKIT_POSTHOCS_MIN_VERSION),
    'statsmodels>={}'.format(STATSMODELS_MIN_VERSION)
)
CLASSIFIERS = (
    'Intended Audience :: Science/Research',
    'Intended Audience :: Developers',
    'License :: OSI Approved',
    'Programming Language :: Python',
    'Topic :: Software Development',
    'Topic :: Scientific/Engineering',
    'Operating System :: Microsoft :: Windows',
    'Operating System :: POSIX',
    'Operating System :: Unix',
    'Operating System :: MacOS',
    'Programming Language :: Python :: 3.6',
    'Programming Language :: Python :: 3.7'
)
EXTRAS_REQUIRE = {
    'tests': [
        'pytest',
        'pytest-cov'
    ],
    'docs': [
        'sphinx',
        'sphinx-gallery',
        'sphinx_rtd_theme',
        'numpydoc',
        'matplotlib'
    ]
}

<<<<<<< HEAD
# Optional setuptools features
# We need to import setuptools early, if we want setuptools features,
# as it monkey-patches the 'setup' function
# For some commands, use setuptools
SETUPTOOLS_COMMANDS = {
    'develop', 'release', 'bdist_egg', 'bdist_rpm',
    'bdist_wininst', 'install_egg_info', 'build_sphinx',
    'egg_info', 'easy_install', 'upload', 'bdist_wheel',
    '--single-version-externally-managed',
}
if SETUPTOOLS_COMMANDS.intersection(sys.argv):
    import setuptools

    extra_setuptools_args = dict(
        zip_safe=False,  # the package can run out of an .egg file
        include_package_data=True,
        extras_require={
            'alldeps': EXTRAS_REQUIRE
        },
    )
else:
    extra_setuptools_args = dict()


# Custom clean command to remove build artifacts
class CleanCommand(Clean):
    description = "Remove build artifacts from the source tree"

    def run(self):
        Clean.run(self)

        # Remove c files if we are not within a sdist package
        cwd = os.path.abspath(os.path.dirname(__file__))
        remove_c_files = not os.path.exists(os.path.join(cwd, 'PKG-INFO'))
        if remove_c_files:
            print('Will remove generated .c files')
        if os.path.exists('build'):
            shutil.rmtree('build')
        for dirpath, dirnames, filenames in os.walk('sktime'):
            for filename in filenames:
                if any(filename.endswith(suffix) for suffix in
                       (".so", ".pyd", ".dll", ".pyc")):
                    os.unlink(os.path.join(dirpath, filename))
                    continue
                extension = os.path.splitext(filename)[1]
                if remove_c_files and extension in ['.c', '.cpp']:
                    pyx_file = str.replace(filename, extension, '.pyx')
                    if os.path.exists(os.path.join(dirpath, pyx_file)):
                        os.unlink(os.path.join(dirpath, filename))
            for dirname in dirnames:
                if dirname == '__pycache__':
                    shutil.rmtree(os.path.join(dirpath, dirname))


cmdclass = {'clean': CleanCommand}

# custom build_ext command to set OpenMP compile flags depending on os and
# compiler
# build_ext has to be imported after setuptools
try:
    from numpy.distutils.command.build_ext import build_ext  # noqa

    class build_ext_subclass(build_ext):

        def build_extensions(self):
            from sktime._build_utils.openmp_helpers import get_openmp_flag

            if not os.getenv('SKTIME_NO_OPENMP'):
                openmp_flag = get_openmp_flag(self.compiler)

                for e in self.extensions:
                    e.extra_compile_args += openmp_flag
                    e.extra_link_args += openmp_flag

            build_ext.build_extensions(self)

    cmdclass['build_ext'] = build_ext_subclass

except ImportError:
    # Numpy should not be a dependency just to be able to introspect
    # that python 3.6 is required.
    pass


def configuration(parent_package='', top_path=None):
    if os.path.exists('MANIFEST'):
        os.remove('MANIFEST')

    from numpy.distutils.misc_util import Configuration

    config = Configuration(None, parent_package, top_path)

    # Avoid non-useful msg:
    # "Ignoring attempt to set 'name' (from ... "
    config.set_options(
        ignore_setup_xxx_py=True,
        assume_default_configuration=True,
        delegate_options_to_subpackages=True,
        quiet=True
    )
    config.add_subpackage('sktime')

    return config


def get_numpy_status():
    """
    Returns a dictionary containing a boolean specifying whether NumPy
    is up-to-date, along with the version string (empty string if
    not installed).
    """
    numpy_status = {}
    try:
        import numpy
        numpy_version = numpy.__version__
        numpy_status['up_to_date'] = parse_version(
            numpy_version) >= parse_version(NUMPY_MIN_VERSION)
        numpy_status['version'] = numpy_version
    except ImportError:
        traceback.print_exc()
        numpy_status['up_to_date'] = False
        numpy_status['version'] = ""
    return numpy_status


def setup_package():
    metadata = dict(
        name=DISTNAME,
        maintainer=MAINTAINER,
        maintainer_email=MAINTAINER_EMAIL,
        description=DESCRIPTION,
        license=LICENSE,
        url=URL,
        download_url=DOWNLOAD_URL,
        project_urls=PROJECT_URLS,
        version=VERSION,
        long_description=LONG_DESCRIPTION,
        classifiers=CLASSIFIERS,
        # packages=find_packages(),
        cmdclass=cmdclass,
        python_requires=">=3.6",
        install_requires=INSTALL_REQUIRES,
        **extra_setuptools_args
    )

    # For some actions, NumPy is not required.
    # They are required to succeed without Numpy for example when
    # pip is used to install sktime when Numpy is not yet
    # present in the system.
    if len(sys.argv) == 1 or (
            len(sys.argv) >= 2 and ('--help' in sys.argv[1:] or
                                    sys.argv[1] in ('--help-commands',
                                                    'egg_info',
                                                    '--version',
                                                    'clean'))):
        try:
            from setuptools import setup
        except ImportError:
            from distutils.core import setup

        metadata['version'] = VERSION

    # otherwise check Python and NumPy version
    else:
        if sys.version_info < (3, 6):
            raise RuntimeError(
                "sktime requires Python 3.6 or later. The current"
                " Python version is %s installed in %s."
                % (platform.python_version(), sys.executable))

        numpy_status = get_numpy_status()
        numpy_req_str = "sktime requires NumPy >= {}.\n".format(
            NUMPY_MIN_VERSION)

        instructions = (f"Installation instructions are available on the "
                        f"sktime website: {WEBSITE}\n")

        if numpy_status['up_to_date'] is False:
            if numpy_status['version']:
                raise ImportError("Your installation of "
                                  "NumPy {} is out-of-date.\n{}{}"
                                  .format(numpy_status['version'],
                                          numpy_req_str, instructions))
            else:
                raise ImportError("NumPy is not installed.\n{}{}"
                                  .format(numpy_req_str, instructions))

        from numpy.distutils.core import setup

        metadata['configuration'] = configuration

    setup(**metadata)


if __name__ == "__main__":
    setup_package()
=======
setup(name=DISTNAME,
      maintainer=MAINTAINER,
      maintainer_email=MAINTAINER_EMAIL,
      description=DESCRIPTION,
      license=LICENSE,
      url=URL,
      version=VERSION,
      download_url=DOWNLOAD_URL,
      long_description=LONG_DESCRIPTION,
      zip_safe=False,  # the package can run out of an .egg file
      classifiers=CLASSIFIERS,
      packages=find_packages(),
      include_package_data=True,
      install_requires=INSTALL_REQUIRES,
      extras_require=EXTRAS_REQUIRE,
      ext_modules=cythonize(
          ["sktime/distances/elastic_cython.pyx"],
          annotate=False),
      include_dirs=[np.get_include()]
      )
>>>>>>> fb20d4a9
<|MERGE_RESOLUTION|>--- conflicted
+++ resolved
@@ -7,10 +7,11 @@
 import os
 import platform
 import re
+import shutil
 import sys
+import traceback
 from distutils.command.clean import clean as Clean
-import shutil
-import traceback
+
 from pkg_resources import parse_version
 
 NUMPY_MIN_VERSION = "1.16.0"
@@ -93,7 +94,6 @@
     ]
 }
 
-<<<<<<< HEAD
 # Optional setuptools features
 # We need to import setuptools early, if we want setuptools features,
 # as it monkey-patches the 'setup' function
@@ -105,7 +105,6 @@
     '--single-version-externally-managed',
 }
 if SETUPTOOLS_COMMANDS.intersection(sys.argv):
-    import setuptools
 
     extra_setuptools_args = dict(
         zip_safe=False,  # the package can run out of an .egg file
@@ -156,6 +155,7 @@
 try:
     from numpy.distutils.command.build_ext import build_ext  # noqa
 
+
     class build_ext_subclass(build_ext):
 
         def build_extensions(self):
@@ -169,6 +169,7 @@
                     e.extra_link_args += openmp_flag
 
             build_ext.build_extensions(self)
+
 
     cmdclass['build_ext'] = build_ext_subclass
 
@@ -232,7 +233,6 @@
         version=VERSION,
         long_description=LONG_DESCRIPTION,
         classifiers=CLASSIFIERS,
-        # packages=find_packages(),
         cmdclass=cmdclass,
         python_requires=">=3.6",
         install_requires=INSTALL_REQUIRES,
@@ -289,26 +289,4 @@
 
 
 if __name__ == "__main__":
-    setup_package()
-=======
-setup(name=DISTNAME,
-      maintainer=MAINTAINER,
-      maintainer_email=MAINTAINER_EMAIL,
-      description=DESCRIPTION,
-      license=LICENSE,
-      url=URL,
-      version=VERSION,
-      download_url=DOWNLOAD_URL,
-      long_description=LONG_DESCRIPTION,
-      zip_safe=False,  # the package can run out of an .egg file
-      classifiers=CLASSIFIERS,
-      packages=find_packages(),
-      include_package_data=True,
-      install_requires=INSTALL_REQUIRES,
-      extras_require=EXTRAS_REQUIRE,
-      ext_modules=cythonize(
-          ["sktime/distances/elastic_cython.pyx"],
-          annotate=False),
-      include_dirs=[np.get_include()]
-      )
->>>>>>> fb20d4a9
+    setup_package()