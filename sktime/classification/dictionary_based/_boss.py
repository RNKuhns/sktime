# -*- coding: utf-8 -*-
"""BOSS classifiers.

dictionary based BOSS classifiers based on SFA transform. Contains a single
BOSS and a BOSS ensemble.
"""

__author__ = "Matthew Middlehurst"
__all__ = ["BOSSEnsemble", "IndividualBOSS", "boss_distance"]

import sys
from itertools import compress

import numpy as np
from joblib import Parallel, delayed
from sklearn.utils import check_random_state
from sklearn.utils.multiclass import class_distribution

from sktime.classification.base import BaseClassifier
from sktime.transformations.panel.dictionary_based import SFA
from sktime.utils.validation.panel import check_X, check_X_y


class BOSSEnsemble(BaseClassifier):
    """Ensemble of bag of Symbolic Fourier Approximation Symbols (BOSS).

    Implementation of BOSS Ensemble from Schäfer (2015). [1]_

    Overview: Input "n" series of length "m" and BOSS performs a grid search over
    a set of parameter values, evaluating each with a LOOCV. It then retains
    all ensemble members within 92% of the best by default for use in the ensmeble.
    There are three primary parameters:
        - alpha: alphabet size
        - w: window length
        - l: word length.

    For any combination, a single BOSS slides a window length "w" along the
    series. The w length window is shortened to an "l" length word through
    taking a Fourier transform and keeping the first l/2 complex coefficients.
    These "l" coefficients are then discretized into alpha possible values,
    to form a word length "l". A histogram of words for each
    series is formed and stored.

    Fit involves finding "n" histograms.

    Predict uses 1 nearest neighbor with a bespoke BOSS distance function.

    Parameters
    ----------
    threshold : float, default=0.92
        Threshold used to determine which classifiers to retain. All classifiers
        within percentage `threshold` of the best one are retained.
    max_ensemble_size : int or None, default=500
        Maximum number of classifiers to retain. Will limit number of retained
        classifiers even if more than `max_ensemble_size` are within threshold.
    max_win_len_prop : int or float, default=1
        Maximum window length as a proportion of the series length.
    min_window : int, default=10
        Minimum window size.
    n_jobs : int, default=1
        The number of jobs to run in parallel for both `fit` and `predict`.
        ``-1`` means using all processors.
    random_state : int or None, default=None
        Seed for random, integer.

    Attributes
    ----------
    n_classes : int
        Number of classes. Extracted from the data.
    n_instances : int
        Number of instances. Extracted from the data.
    n_estimators : int
        The final number of classifiers used. Will be <= `max_ensemble_size` if
        `max_ensemble_size` has been specified.
    series_length : int
        Length of all series (assumed equal).
    classifiers : list
       List of DecisionTree classifiers.

    See Also
    --------
    IndividualBOSS
    ContractableBOSS
    For the Java version, see
<<<<<<< HEAD
    `this link <https://github.com/uea-machine-learning/tsml/blob/master/src/
    main/java/tsml/classifiers/dictionary_based/BOSS.java>`_.

    References
    ----------
    .. [1] Patrick Schäfer, "The BOSS is concerned with time series classification
       in the presence of noise", Data Mining and Knowledge Discovery, 29(6): 2015
       https://link.springer.com/article/10.1007/s10618-014-0377-7

    Examples
    --------
    >>> from sktime.classification.dictionary_based import BOSSEnsemble
    >>> from sktime.datasets import toy_classification_problem
    >>> X_train, y_train, X_test, y_test = toy_classification_problem()
    >>> clf = BOSSEnsemble()
    >>> clf.fit(X_train, y_train)
=======
    https://github.com/uea-machine-learning/tsml/blob/master/src/main/java/tsml/
    classifiers/dictionary_based/BOSS.java

    Example
    -------
    >>> from sktime.classification.dictionary_based import BOSSEnsemble
    >>> from sktime.datasets import load_italy_power_demand
    >>> X_train, y_train = load_italy_power_demand(split="train", return_X_y=True)
    >>> X_test, y_test = load_italy_power_demand(split="test", return_X_y=True)
    >>> clf = BOSSEnsemble()
    >>> clf.fit(X_train, y_train)
    BOSSEnsemble(...)
>>>>>>> af4e6b09
    >>> y_pred = clf.predict(X_test)
    """

    # Capability tags
    capabilities = {
        "multivariate": False,
        "unequal_length": False,
        "missing_values": False,
        "train_estimate": True,
        "contractable": False,
    }

    def __init__(
        self,
        threshold=0.92,
        max_ensemble_size=500,
        max_win_len_prop=1,
        min_window=10,
        n_jobs=1,
        random_state=None,
    ):
        self.threshold = threshold
        self.max_ensemble_size = max_ensemble_size
        self.max_win_len_prop = max_win_len_prop

        self.n_jobs = n_jobs
        self.random_state = random_state

        self.classifiers = []
        self.n_classes = 0
        self.classes_ = []
        self.class_dictionary = {}
        self.n_estimators = 0
        self.series_length = 0
        self.n_instances = 0

        self.word_lengths = [16, 14, 12, 10, 8]
        self.norm_options = [True, False]
        self.min_window = min_window
        self.alphabet_size = 4
        super(BOSSEnsemble, self).__init__()

    def fit(self, X, y):
        """Fit a boss ensemble on cases (X,y), where y is the target variable.

        Build an ensemble of BOSS classifiers from the training set (X,
        y), through  creating a variable size ensemble of those within a
        threshold of the best.

        Parameters
        ----------
        X : pd.DataFrame of shape [n_instances, 1]
            Nested dataframe with univariate time-series in cells.
        y : array-like, shape = [n_instances] The class labels.

        Returns
        -------
        self : object
        """
        X, y = check_X_y(X, y, enforce_univariate=True, coerce_to_numpy=True)

        self.n_instances, _, self.series_length = X.shape
        self.n_classes = np.unique(y).shape[0]
        self.classes_ = class_distribution(np.asarray(y).reshape(-1, 1))[0][0]
        for index, classVal in enumerate(self.classes_):
            self.class_dictionary[classVal] = index

        self.classifiers = []

        # Window length parameter space dependent on series length
        max_window_searches = self.series_length / 4

        max_window = int(self.series_length * self.max_win_len_prop)
        win_inc = int((max_window - self.min_window) / max_window_searches)
        if win_inc < 1:
            win_inc = 1
        if self.min_window > max_window + 1:
            raise ValueError(
                f"Error in BOSSEnsemble, min_window ="
                f"{self.min_window} is bigger"
                f" than max_window ={max_window},"
                f" series length is {self.series_length}"
                f" try set min_window to be smaller than series length in "
                f"the constructor, but the classifier may not work at "
                f"all with very short series"
            )
        max_acc = -1
        min_max_acc = -1
        for normalise in self.norm_options:
            for win_size in range(self.min_window, max_window + 1, win_inc):
                boss = IndividualBOSS(
                    win_size,
                    self.word_lengths[0],
                    normalise,
                    self.alphabet_size,
                    save_words=True,
                    random_state=self.random_state,
                )
                boss.fit(X, y)

                best_classifier_for_win_size = boss
                best_acc_for_win_size = -1

                # the used word length may be shorter
                best_word_len = boss.transformer.word_length

                for n, word_len in enumerate(self.word_lengths):
                    if n > 0:
                        boss = boss._shorten_bags(word_len)

                    boss.accuracy = self._individual_train_acc(
                        boss, y, self.n_instances, best_acc_for_win_size
                    )

                    if boss.accuracy >= best_acc_for_win_size:
                        best_acc_for_win_size = boss.accuracy
                        best_classifier_for_win_size = boss
                        best_word_len = word_len

                if self._include_in_ensemble(
                    best_acc_for_win_size,
                    max_acc,
                    min_max_acc,
                    len(self.classifiers),
                ):
                    best_classifier_for_win_size._clean()
                    best_classifier_for_win_size._set_word_len(best_word_len)
                    self.classifiers.append(best_classifier_for_win_size)

                    if best_acc_for_win_size > max_acc:
                        max_acc = best_acc_for_win_size
                        self.classifiers = list(
                            compress(
                                self.classifiers,
                                [
                                    classifier.accuracy >= max_acc * self.threshold
                                    for c, classifier in enumerate(self.classifiers)
                                ],
                            )
                        )

                    min_max_acc, min_acc_ind = self._worst_ensemble_acc()

                    if len(self.classifiers) > self.max_ensemble_size:
                        if min_acc_ind > -1:
                            del self.classifiers[min_acc_ind]
                            min_max_acc, min_acc_ind = self._worst_ensemble_acc()

        self.n_estimators = len(self.classifiers)

        self._is_fitted = True
        return self

    def predict(self, X):
        """Predict class values of n instances in X.

        Parameters
        ----------
        X : pd.DataFrame of shape (n_instances, 1)

        Returns
        -------
        preds : np.ndarray of shape (n, 1)
            Predicted class.
        """
        rng = check_random_state(self.random_state)
        return np.array(
            [
                self.classes_[int(rng.choice(np.flatnonzero(prob == prob.max())))]
                for prob in self.predict_proba(X)
            ]
        )

    def predict_proba(self, X):
        """Predict class probabilities for n instances in X.

        Parameters
        ----------
        X : pd.DataFrame of shape (n_instances, 1)

        Returns
        -------
        predicted_probs : array of shape (n_instances, n_classes)
            Predicted probability of each class.
        """
        self.check_is_fitted()
        X = check_X(X, enforce_univariate=True, coerce_to_numpy=True)

        sums = np.zeros((X.shape[0], self.n_classes))

        for clf in self.classifiers:
            preds = clf.predict(X)
            for i in range(0, X.shape[0]):
                sums[i, self.class_dictionary[preds[i]]] += 1
        dists = sums / (np.ones(self.n_classes) * self.n_estimators)

        return dists

    def _include_in_ensemble(self, acc, max_acc, min_max_acc, size):
        if acc >= max_acc * self.threshold:
            if size >= self.max_ensemble_size:
                return acc > min_max_acc
            else:
                return True
        return False

    def _worst_ensemble_acc(self):
        min_acc = 1.0
        min_acc_idx = -1

        for c, classifier in enumerate(self.classifiers):
            if classifier.accuracy < min_acc:
                min_acc = classifier.accuracy
                min_acc_idx = c

        return min_acc, min_acc_idx

    def _get_train_probs(self, X):
        num_inst = X.shape[0]
        results = np.zeros((num_inst, self.n_classes))
        divisor = np.ones(self.n_classes) * self.n_estimators
        for i in range(num_inst):
            sums = np.zeros(self.n_classes)

            preds = Parallel(n_jobs=self.n_jobs)(
                delayed(clf._train_predict)(
                    i,
                )
                for clf in self.classifiers
            )

            for c in preds:
                sums[self.class_dictionary.get(c, -1)] += 1

            dists = sums / divisor
            for n in range(self.n_classes):
                results[i][n] = dists[n]

        return results

    def _individual_train_acc(self, boss, y, train_size, lowest_acc):
        correct = 0
        required_correct = int(lowest_acc * train_size)

        if self.n_jobs > 1:
            c = Parallel(n_jobs=self.n_jobs)(
                delayed(boss._train_predict)(
                    i,
                )
                for i in range(train_size)
            )

            for i in range(train_size):
                if correct + train_size - i < required_correct:
                    return -1
                elif c[i] == y[i]:
                    correct += 1
        else:
            for i in range(train_size):
                if correct + train_size - i < required_correct:
                    return -1

                c = boss._train_predict(i)

                if c == y[i]:
                    correct += 1

        return correct / train_size


class IndividualBOSS(BaseClassifier):
    """Single bag of Symbolic Fourier Approximation Symbols (BOSS).

    Bag of SFA Symbols Ensemble: implementation of a single BOSS Schaffer, the base
    classifier for the boss ensemble.

    Implementation of single BOSS model from Schäfer (2015). [1]_

    This is the underlying classifier for each classifier in the BOSS ensemble.

    NEED DESCRIPTION HERE.

    Fit involves finding "n" histograms.

    Predict uses 1 nearest neighbor with a bespoke BOSS distance function.

    Parameters
    ----------
    window_size : int
        Size of the window to use in BOSS algorithm.
    word_length : int
        Length of word to use to use in BOSS algorithm.
    norm : bool, default = False
        NEED DESCRIPTION HERE.
    alphabet_size : default = 4
        NEED DESCRIPTION HERE.
    save_words : bool, default = True
        NEED DESCRIPTION HERE.
    n_jobs : int, default=1
        The number of jobs to run in parallel for both `fit` and `predict`.
        ``-1`` means using all processors.
    random_state : int or None, default=None
        Seed for random, integer.

    Attributes
    ----------
    n_classes : int
        Number of classes. Extracted from the data.
    n_instances : int
        Number of instances. Extracted from the data.
    n_estimators : int
        The final number of classifiers used. Will be <= `max_ensemble_size` if
        `max_ensemble_size` has been specified.
    series_length : int
        Length of all series (assumed equal).

    See Also
    --------
    BOSSEnsemble
    ContractableBOSS
    For the Java version, see
    `this link <https://github.com/uea-machine-learning/tsml/blob/master/src/
    main/java/tsml/classifiers/dictionary_based/BOSS.java>`_.

    References
    ----------
    .. [1] Patrick Schäfer, "The BOSS is concerned with time series classification
       in the presence of noise", Data Mining and Knowledge Discovery, 29(6): 2015
       https://link.springer.com/article/10.1007/s10618-014-0377-7

    Examples
    --------
    >>> from sktime.classification.dictionary_based import IndividualBOSS
    >>> from sktime.datasets import toy_classification_problem
    >>> X_train, y_train, X_test, y_test = toy_classification_problem()
    >>> clf = IndividualBOSS()
    >>> clf.fit(X_train, y_train)
    >>> y_pred = clf.predict(X_test)
    """

    def __init__(
        self,
        window_size=10,
        word_length=8,
        norm=False,
        alphabet_size=4,
        save_words=True,
        n_jobs=1,
        random_state=None,
    ):
        self.window_size = window_size
        self.word_length = word_length
        self.norm = norm
        self.alphabet_size = alphabet_size

        self.save_words = save_words
        self.n_jobs = n_jobs
        self.random_state = random_state

        self.transformer = SFA(
            word_length=word_length,
            alphabet_size=alphabet_size,
            window_size=window_size,
            norm=norm,
            remove_repeat_words=True,
            bigrams=False,
            save_words=save_words,
            n_jobs=n_jobs,
        )
        self.transformed_data = []
        self.accuracy = 0
        self.subsample = []

        self.class_vals = []
        self.num_classes = 0
        self.classes_ = []
        self.class_dictionary = {}
        super(IndividualBOSS, self).__init__()

    def fit(self, X, y):
        """Fit a single boss classifier on n_instances cases (X,y).

        Parameters
        ----------
        X : pd.DataFrame of shape [n_instances, 1]
            Nested dataframe with univariate time-series in cells.
        y : array-like, shape = [n_instances] The class labels.

        Returns
        -------
        self : object
        """
        X, y = check_X_y(X, y, enforce_univariate=True, coerce_to_numpy=True)

        sfa = self.transformer.fit_transform(X)
        self.transformed_data = sfa[0]

        self.class_vals = y
        self.num_classes = np.unique(y).shape[0]
        self.classes_ = class_distribution(np.asarray(y).reshape(-1, 1))[0][0]
        for index, classVal in enumerate(self.classes_):
            self.class_dictionary[classVal] = index

        self._is_fitted = True
        return self

    def predict(self, X):
        """Predict class values of all instances in X.

        Parameters
        ----------
        X : pd.DataFrame of shape [n, 1]

        Returns
        -------
        array of shape [n, 1]
        """
        self.check_is_fitted()
        X = check_X(X, enforce_univariate=True, coerce_to_numpy=True)

        test_bags = self.transformer.transform(X)
        test_bags = test_bags[0]

        classes = Parallel(n_jobs=self.n_jobs)(
            delayed(self._test_nn)(
                test_bag,
            )
            for test_bag in test_bags
        )

        return np.array(classes)

    def predict_proba(self, X):
        """Predict class probabilities for all instances in X.

        Parameters
        ----------
        X : pd.DataFrame of shape [n, 1]

        Returns
        -------
        array of shape [n, self.n_classes]
        """
        preds = self.predict(X)
        dists = np.zeros((X.shape[0], self.num_classes))

        for i in range(0, X.shape[0]):
            dists[i, self.class_dictionary.get(preds[i])] += 1

        return dists

    def _test_nn(self, test_bag):
        rng = check_random_state(self.random_state)

        best_dist = sys.float_info.max
        nn = None

        for n, bag in enumerate(self.transformed_data):
            dist = boss_distance(test_bag, bag, best_dist)

            if dist < best_dist or (dist == best_dist and rng.random() < 0.5):
                best_dist = dist
                nn = self.class_vals[n]

        return nn

    def _train_predict(self, train_num):
        test_bag = self.transformed_data[train_num]
        best_dist = sys.float_info.max
        nn = None

        for n, bag in enumerate(self.transformed_data):
            if n == train_num:
                continue

            dist = boss_distance(test_bag, bag, best_dist)

            if dist < best_dist:
                best_dist = dist
                nn = self.class_vals[n]

        return nn

    def _shorten_bags(self, word_len):
        new_boss = IndividualBOSS(
            self.window_size,
            word_len,
            self.norm,
            self.alphabet_size,
            save_words=self.save_words,
            random_state=self.random_state,
        )
        new_boss.transformer = self.transformer
        sfa = self.transformer._shorten_bags(word_len)
        new_boss.transformed_data = sfa[0]

        new_boss.class_vals = self.class_vals
        new_boss.num_classes = self.num_classes
        new_boss.classes_ = self.classes_
        new_boss.class_dictionary = self.class_dictionary

        new_boss._is_fitted = True
        return new_boss

    def _clean(self):
        self.transformer.words = None
        self.transformer.save_words = False

    def _set_word_len(self, word_len):
        self.word_length = word_len
        self.transformer.word_length = word_len


# @njit()
# def _dist(val_a, val_b):
#     return (val_a - val_b) * (val_a - val_b)


def boss_distance(first, second, best_dist=sys.float_info.max):
    """Find the distance between two histograms.

    This returns the distance between first and second dictionaries, using a non
    symmetric distance measure. It is used to find the distance between historgrams
    of words.

    This distance function is designed for sparse matrix, represented as either a
    dictionary or an arrray. It only measures the distance between counts present in
    the first dictionary and the second. Hence dist(a,b) does not necessarily equal
    dist(b,a).

    Parameters
    ----------
    first : dict
        Base dictionary used in distance measurement.
    second : dict
        Second dictionary that will be used to measure distance from `first`.
    best_dist : int, float or sys.float_info.max
        Largest distance value. Values above this will be replaced by
        sys.float_info.max.

    Returns
    -------
    dist : float
        The boss distance between the first and second dictionaries.
    """
    dist = 0

    if isinstance(first, dict):
        for word, val_a in first.items():
            val_b = second.get(word, 0)
            buf = val_a - val_b
            dist += buf * buf

            if dist > best_dist:
                return sys.float_info.max
    else:
        dist = np.sum(
            [
                0 if first[i] == 0 else (first[i] - second[i]) * (first[i] - second[i])
                for i in range(len(first))
            ]
        )

    return dist<|MERGE_RESOLUTION|>--- conflicted
+++ resolved
@@ -82,8 +82,7 @@
     IndividualBOSS
     ContractableBOSS
     For the Java version, see
-<<<<<<< HEAD
-    `this link <https://github.com/uea-machine-learning/tsml/blob/master/src/
+    `TSML <https://github.com/uea-machine-learning/tsml/blob/master/src/
     main/java/tsml/classifiers/dictionary_based/BOSS.java>`_.
 
     References
@@ -91,17 +90,6 @@
     .. [1] Patrick Schäfer, "The BOSS is concerned with time series classification
        in the presence of noise", Data Mining and Knowledge Discovery, 29(6): 2015
        https://link.springer.com/article/10.1007/s10618-014-0377-7
-
-    Examples
-    --------
-    >>> from sktime.classification.dictionary_based import BOSSEnsemble
-    >>> from sktime.datasets import toy_classification_problem
-    >>> X_train, y_train, X_test, y_test = toy_classification_problem()
-    >>> clf = BOSSEnsemble()
-    >>> clf.fit(X_train, y_train)
-=======
-    https://github.com/uea-machine-learning/tsml/blob/master/src/main/java/tsml/
-    classifiers/dictionary_based/BOSS.java
 
     Example
     -------
@@ -112,7 +100,6 @@
     >>> clf = BOSSEnsemble()
     >>> clf.fit(X_train, y_train)
     BOSSEnsemble(...)
->>>>>>> af4e6b09
     >>> y_pred = clf.predict(X_test)
     """
 
